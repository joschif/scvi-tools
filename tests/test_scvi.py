--- conflicted
+++ resolved
@@ -4,74 +4,9 @@
 
 """Tests for `scvi` package."""
 
-<<<<<<< HEAD
-from torch.autograd import Variable
-from torch.utils.data import DataLoader
-from torch.utils.data.sampler import SequentialSampler
-
-from scvi.dataset import GeneExpressionDataset, generate_data
-from scvi.imputation import dropout, imputation_error
-from scvi.scvi import VAE
-from scvi.train import train
+from run_benchmarks import run_benchmarks
+from scvi.dataset import load_dataset
 
 
 def test_benchmark():
-    batch_size = 20
-    nb_genes = 100
-    X = generate_data(batch_size=batch_size, nb_genes=nb_genes)
-    gene_dataset = GeneExpressionDataset([X])
-    data_loader = DataLoader(gene_dataset, batch_size=4,
-                             shuffle=True, num_workers=4)
-
-    # 1. Instanciate model
-    vae = VAE(nb_genes)
-
-    # 2. Train model
-    train(vae, data_loader)
-
-=======
-from run_benchmarks import run_benchmarks
-from scvi.dataset import load_dataset
->>>>>>> 5f388eb5
-
-def test_imputation():
-    """The imputation test"""
-    # 0. Load data - For now we generate with artificial data
-    batch_size = 20
-    nb_genes = 100
-
-<<<<<<< HEAD
-    X = X_test = generate_data(batch_size=batch_size, nb_genes=nb_genes)
-    # X = np.load("expression_train.npy")
-    # X_test = np.load("expression_test.npy")
-
-    # Creating a GeneExpressionDataset and a DataLoader
-    gene_dataset = GeneExpressionDataset([X])
-    # data_loader = DataLoader(gene_dataset, batch_size=4,
-    #                         shuffle=True, num_workers=4)
-
-    # 1. Instanciate model
-    vae = VAE(nb_genes)
-
-    # 2. Train model
-    # train(vae, data_loader) - not working on real data so far
-
-    # 3. Test model - imputation benchmark
-
-    X_zero, i, j, ix = dropout(X_test)
-    # TODO: so far, compute imputation score simpler as below
-    sampler = SequentialSampler(gene_dataset)
-    sequential_data_loader = DataLoader(gene_dataset, batch_size=X_test.shape[0],
-                                        sampler=sampler, num_workers=1)
-
-    for i_batch, (sample_batched, local_l_mean, local_l_var) in enumerate(sequential_data_loader):
-        sample_batched = Variable(sample_batched, requires_grad=False)
-        # TODO: avoid full forward pass
-        _, _, px_rate, _, _, _, _, _ = vae(sample_batched)
-        print("MAE is :", imputation_error(px_rate.data.numpy(), X_test, i, j, ix))
-
-    assert 1 == 1  # If the imputation succeeds...
-=======
-def test_benchmark():
-    run_benchmarks(load_dataset("synthetic"), n_epochs=1)
->>>>>>> 5f388eb5
+    run_benchmarks(load_dataset("synthetic"), n_epochs=1)